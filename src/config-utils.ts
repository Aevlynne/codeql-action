--- conflicted
+++ resolved
@@ -40,12 +40,14 @@
  * and custom queries from unknown locations. This allows us to treat
  * them separately if we want to, for example to measure performance.
  */
-type Queries = { [language: string]: {
-  /** Queries from one of the builtin suites */
-  builtin: string[];
-  /** Custom queries, from a non-standard location */
-  custom: string[];
-}};
+type Queries = {
+  [language: string]: {
+    /** Queries from one of the builtin suites */
+    builtin: string[];
+    /** Custom queries, from a non-standard location */
+    custom: string[];
+  };
+};
 
 /**
  * Format of the parsed config file.
@@ -155,42 +157,29 @@
   codeQL: CodeQL,
   resultMap: Queries,
   toResolve: string[],
-<<<<<<< HEAD
-  extraSearchPath: string | undefined) {
-
-  const resolvedQueries = await codeQL.resolveQueries(toResolve, extraSearchPath);
-
-  if (extraSearchPath !== undefined) {
-    validateQueries(resolvedQueries);
-=======
-  extraSearchPath: string | undefined,
-  errorOnInvalidQueries: boolean
+  extraSearchPath: string | undefined
 ) {
   const resolvedQueries = await codeQL.resolveQueries(
     toResolve,
     extraSearchPath
   );
 
-  for (const [language, queries] of Object.entries(
+  if (extraSearchPath !== undefined) {
+    validateQueries(resolvedQueries);
+  }
+
+  for (const [language, queryPaths] of Object.entries(
     resolvedQueries.byLanguage
   )) {
-    if (resultMap[language] === undefined) {
-      resultMap[language] = [];
-    }
-    resultMap[language].push(
-      ...Object.keys(queries).filter((q) => !queryIsDisabled(language, q))
-    );
->>>>>>> 5166e750
-  }
-
-  for (const [language, queryPaths] of Object.entries(resolvedQueries.byLanguage)) {
     if (resultMap[language] === undefined) {
       resultMap[language] = {
         builtin: [],
         custom: [],
       };
     }
-    const queries = Object.keys(queryPaths).filter(q => !queryIsDisabled(language, q));
+    const queries = Object.keys(queryPaths).filter(
+      (q) => !queryIsDisabled(language, q)
+    );
     if (extraSearchPath !== undefined) {
       resultMap[language].custom.push(...queries);
     } else {
@@ -202,19 +191,13 @@
 /**
  * Get the set of queries included by default.
  */
-<<<<<<< HEAD
-async function addDefaultQueries(codeQL: CodeQL, languages: string[], resultMap: Queries) {
-  const suites = languages.map(l => l + '-code-scanning.qls');
-  await runResolveQueries(codeQL, resultMap, suites, undefined);
-=======
 async function addDefaultQueries(
   codeQL: CodeQL,
   languages: string[],
-  resultMap: { [language: string]: string[] }
+  resultMap: Queries
 ) {
   const suites = languages.map((l) => `${l}-code-scanning.qls`);
-  await runResolveQueries(codeQL, resultMap, suites, undefined, false);
->>>>>>> 5166e750
+  await runResolveQueries(codeQL, resultMap, suites, undefined);
 }
 
 // The set of acceptable values for built-in suites from the codeql bundle
@@ -236,13 +219,8 @@
     throw new Error(getQueryUsesInvalid(configFile, suiteName));
   }
 
-<<<<<<< HEAD
-  const suites = languages.map(l => l + '-' + suiteName + '.qls');
+  const suites = languages.map((l) => `${l}-${suiteName}.qls`);
   await runResolveQueries(codeQL, resultMap, suites, undefined);
-=======
-  const suites = languages.map((l) => `${l}-${suiteName}.qls`);
-  await runResolveQueries(codeQL, resultMap, suites, undefined, false);
->>>>>>> 5166e750
 }
 
 /**
@@ -278,17 +256,7 @@
     );
   }
 
-<<<<<<< HEAD
   await runResolveQueries(codeQL, resultMap, [absoluteQueryPath], checkoutPath);
-=======
-  await runResolveQueries(
-    codeQL,
-    resultMap,
-    [absoluteQueryPath],
-    checkoutPath,
-    true
-  );
->>>>>>> 5166e750
 }
 
 /**
@@ -770,14 +738,9 @@
     repository,
     githubAuth,
     githubUrl,
-<<<<<<< HEAD
-    logger);
+    logger
+  );
   const queries: Queries = {};
-=======
-    logger
-  );
-  const queries = {};
->>>>>>> 5166e750
   await addDefaultQueries(codeQL, languages, queries);
   if (queriesInput) {
     await addQueriesFromWorkflow(
@@ -939,18 +902,15 @@
   // The list of queries should not be empty for any language. If it is then
   // it is a user configuration error.
   for (const language of languages) {
-<<<<<<< HEAD
-    if (queries[language] === undefined ||
-      (queries[language].builtin.length === 0 && queries[language].custom.length === 0)) {
-      throw new Error(`Did not detect any queries to run for ${language}. ` +
-          "Please make sure that the default queries are enabled, or you are specifying queries to run.");
-=======
-    if (queries[language] === undefined || queries[language].length === 0) {
+    if (
+      queries[language] === undefined ||
+      (queries[language].builtin.length === 0 &&
+        queries[language].custom.length === 0)
+    ) {
       throw new Error(
         `Did not detect any queries to run for ${language}. ` +
           "Please make sure that the default queries are enabled, or you are specifying queries to run."
       );
->>>>>>> 5166e750
     }
   }
 
