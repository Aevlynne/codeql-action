--- conflicted
+++ resolved
@@ -191,7 +191,6 @@
     }
 
     try {
-<<<<<<< HEAD
       if (hasPackWithCustomQueries) {
         const codeql = getCodeQL(config.codeQLCmd);
         const results = await codeql.packDownload(packsWithVersion);
@@ -202,17 +201,6 @@
         );
       }
 
-      let analysisSummaryBuiltIn = "";
-      const customAnalysisSummaries: string[] = [];
-      if (queries["builtin"].length > 0) {
-        const startTimeBuiltIn = new Date().getTime();
-        const { sarifFile, stdout } = await runQueryGroup(
-          language,
-          "builtin",
-          createQuerySuiteContents(queries["builtin"]),
-          sarifFolder,
-          undefined
-=======
       const querySuitePaths: string[] = [];
       if (queries["builtin"].length > 0) {
         const startTimeBuiltIn = new Date().getTime();
@@ -220,10 +208,9 @@
           await runQueryGroup(
             language,
             "builtin",
-            queries["builtin"],
+            createQuerySuiteContents(queries["builtin"]),
             undefined
           )
->>>>>>> babcc1b7
         );
         statusReport[`analyze_builtin_queries_${language}_duration_ms`] =
           new Date().getTime() - startTimeBuiltIn;
@@ -232,46 +219,29 @@
       let ranCustom = false;
       for (let i = 0; i < queries["custom"].length; ++i) {
         if (queries["custom"][i].queries.length > 0) {
-<<<<<<< HEAD
-          const { sarifFile, stdout } = await runQueryGroup(
-            language,
-            `custom-${i}`,
-            createQuerySuiteContents(queries["custom"][i].queries),
-            temporarySarifDir,
-            queries["custom"][i].searchPath
-=======
           querySuitePaths.push(
             await runQueryGroup(
               language,
               `custom-${i}`,
-              queries["custom"][i].queries,
+              createQuerySuiteContents(queries["custom"][i].queries),
               queries["custom"][i].searchPath
             )
->>>>>>> babcc1b7
           );
           ranCustom = true;
         }
       }
-<<<<<<< HEAD
       if (packsWithVersion.length > 0) {
-        const { sarifFile, stdout } = await runQueryGroup(
-          language,
-          "packs",
-          createPackSuiteContents(packsWithVersion),
-          temporarySarifDir,
-          undefined
+        querySuitePaths.push(
+          await runQueryGroup(
+            language,
+            "packs",
+            createPackSuiteContents(packsWithVersion),
+            undefined
+          )
         );
-        customAnalysisSummaries.push(stdout);
-        temporarySarifFiles.push(sarifFile);
-      }
-      if (temporarySarifFiles.length > 0) {
-        const sarifFile = path.join(sarifFolder, `${language}-custom.sarif`);
-        fs.writeFileSync(sarifFile, combineSarifFiles(temporarySarifFiles));
-        await injectLinesOfCode(sarifFile, language, locPromise);
-
-=======
+        ranCustom = true;
+      }
       if (ranCustom) {
->>>>>>> babcc1b7
         statusReport[`analyze_custom_queries_${language}_duration_ms`] =
           new Date().getTime() - startTimeCustom;
       }
@@ -323,12 +293,7 @@
   async function runQueryGroup(
     language: Language,
     type: string,
-<<<<<<< HEAD
     querySuiteContents: string,
-    destinationFolder: string,
-=======
-    queries: string[],
->>>>>>> babcc1b7
     searchPath: string | undefined
   ): Promise<string> {
     const databasePath = util.getCodeQLDatabasePath(config, language);
