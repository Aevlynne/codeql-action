import * as fs from "fs";
import * as path from "path";
import * as stream from "stream";
import * as globalutil from "util";

import * as toolrunner from "@actions/exec/lib/toolrunner";
import * as http from "@actions/http-client";
import { IHeaders } from "@actions/http-client/interfaces";
import { default as deepEqual } from "fast-deep-equal";
import { default as queryString } from "query-string";
import * as semver from "semver";
import { v4 as uuidV4 } from "uuid";

import { isRunningLocalAction, getRelativeScriptPath } from "./actions-util";
import * as api from "./api-client";
import { PackWithVersion } from "./config-utils";
import * as defaults from "./defaults.json"; // Referenced from codeql-action-sync-tool!
import { errorMatchers } from "./error-matcher";
import { Language } from "./languages";
import { Logger } from "./logging";
import * as toolcache from "./toolcache";
import { toolrunnerErrorCatcher } from "./toolrunner-error-catcher";
import * as util from "./util";

type Options = Array<string | number | boolean>;

/**
 * Extra command line options for the codeql commands.
 */
interface ExtraOptions {
  "*"?: Options;
  database?: {
    "*"?: Options;
    init?: Options;
    "trace-command"?: Options;
    analyze?: Options;
    finalize?: Options;
  };
  resolve?: {
    "*"?: Options;
    extractor?: Options;
    queries?: Options;
  };
}

export interface CodeQL {
  /**
   * Get the path of the CodeQL executable.
   */
  getPath(): string;
  /**
   * Print version information about CodeQL.
   */
  printVersion(): Promise<void>;
  /**
   * Run 'codeql database trace-command' on 'tracer-env.js' and parse
   * the result to get environment variables set by CodeQL.
   */
  getTracerEnv(databasePath: string): Promise<{ [key: string]: string }>;
  /**
   * Run 'codeql database init'.
   */
  databaseInit(
    databasePath: string,
    language: Language,
    sourceRoot: string
  ): Promise<void>;
  /**
   * Runs the autobuilder for the given language.
   */
  runAutobuild(language: Language): Promise<void>;
  /**
   * Extract code for a scanned language using 'codeql database trace-command'
   * and running the language extractor.
   */
  extractScannedLanguage(database: string, language: Language): Promise<void>;
  /**
   * Finalize a database using 'codeql database finalize'.
   */
  finalizeDatabase(databasePath: string, threadsFlag: string): Promise<void>;
  /**
   * Run 'codeql resolve languages'.
   */
  resolveLanguages(): Promise<ResolveLanguagesOutput>;
  /**
   * Run 'codeql resolve queries'.
   */
  resolveQueries(
    queries: string[],
    extraSearchPath: string | undefined
  ): Promise<ResolveQueriesOutput>;

  /**
   * Run 'codeql pack download'.
   */
  packDownload(packs: PackWithVersion[]): Promise<PackDownloadOutput>;

  /**
   * Run 'codeql database cleanup'.
   */
  databaseCleanup(databasePath: string, cleanupLevel: string): Promise<void>;
  /**
   * Run 'codeql database run-queries'.
   */
  databaseRunQueries(
    databasePath: string,
    extraSearchPath: string | undefined,
    querySuitePath: string,
    memoryFlag: string,
    threadsFlag: string
  ): Promise<void>;
  /**
   * Run 'codeql database interpret-results'.
   */
  databaseInterpretResults(
    databasePath: string,
    querySuitePaths: string[],
    sarifFile: string,
    addSnippetsFlag: string,
    threadsFlag: string,
    automationDetailsId: string | undefined
  ): Promise<string>;
}

export interface ResolveLanguagesOutput {
  [language: string]: [string];
}

export interface ResolveQueriesOutput {
  byLanguage: {
    [language: string]: {
      [queryPath: string]: {};
    };
  };
  noDeclaredLanguage: {
    [queryPath: string]: {};
  };
  multipleDeclaredLanguages: {
    [queryPath: string]: {};
  };
}

export interface PackDownloadOutput {
  packs: PackDownloadItem[];
}

interface PackDownloadItem {
  name: string;
  version: string;
  packDir: string;
  installResult: string;
}

/**
 * Stores the CodeQL object, and is populated by `setupCodeQL` or `getCodeQL`.
 * Can be overridden in tests using `setCodeQL`.
 */
let cachedCodeQL: CodeQL | undefined = undefined;

const CODEQL_BUNDLE_VERSION = defaults.bundleVersion;
const CODEQL_DEFAULT_ACTION_REPOSITORY = "github/codeql-action";

function getCodeQLBundleName(): string {
  let platform: string;
  if (process.platform === "win32") {
    platform = "win64";
  } else if (process.platform === "linux") {
    platform = "linux64";
  } else if (process.platform === "darwin") {
    platform = "osx64";
  } else {
    return "codeql-bundle.tar.gz";
  }
  return `codeql-bundle-${platform}.tar.gz`;
}

export function getCodeQLActionRepository(logger: Logger): string {
  if (util.isActions()) {
    return CODEQL_DEFAULT_ACTION_REPOSITORY;
  } else {
    return getActionsCodeQLActionRepository(logger);
  }
}

function getActionsCodeQLActionRepository(logger: Logger): string {
  if (process.env["GITHUB_ACTION_REPOSITORY"] !== undefined) {
    return process.env["GITHUB_ACTION_REPOSITORY"];
  }

  // The Actions Runner used with GitHub Enterprise Server 2.22 did not set the GITHUB_ACTION_REPOSITORY variable.
  // This fallback logic can be removed after the end-of-support for 2.22 on 2021-09-23.

  if (isRunningLocalAction()) {
    // This handles the case where the Action does not come from an Action repository,
    // e.g. our integration tests which use the Action code from the current checkout.
    logger.info(
      "The CodeQL Action is checked out locally. Using the default CodeQL Action repository."
    );
    return CODEQL_DEFAULT_ACTION_REPOSITORY;
  }
  logger.info(
    "GITHUB_ACTION_REPOSITORY environment variable was not set. Falling back to legacy method of finding the GitHub Action."
  );
  const relativeScriptPathParts = getRelativeScriptPath().split(path.sep);
  return `${relativeScriptPathParts[0]}/${relativeScriptPathParts[1]}`;
}

async function getCodeQLBundleDownloadURL(
  apiDetails: api.GitHubApiDetails,
  variant: util.GitHubVariant,
  logger: Logger
): Promise<string> {
  const codeQLActionRepository = getCodeQLActionRepository(logger);
  const potentialDownloadSources = [
    // This GitHub instance, and this Action.
    [apiDetails.url, codeQLActionRepository],
    // This GitHub instance, and the canonical Action.
    [apiDetails.url, CODEQL_DEFAULT_ACTION_REPOSITORY],
    // GitHub.com, and the canonical Action.
    [util.GITHUB_DOTCOM_URL, CODEQL_DEFAULT_ACTION_REPOSITORY],
  ];
  // We now filter out any duplicates.
  // Duplicates will happen either because the GitHub instance is GitHub.com, or because the Action is not a fork.
  const uniqueDownloadSources = potentialDownloadSources.filter(
    (source, index, self) => {
      return !self.slice(0, index).some((other) => deepEqual(source, other));
    }
  );
  const codeQLBundleName = getCodeQLBundleName();
  if (variant === util.GitHubVariant.GHAE) {
    try {
      const release = await api
        .getApiClient(apiDetails)
        .request("GET /enterprise/code-scanning/codeql-bundle/find/{tag}", {
          tag: CODEQL_BUNDLE_VERSION,
        });
      const assetID = release.data.assets[codeQLBundleName];
      if (assetID !== undefined) {
        const download = await api
          .getApiClient(apiDetails)
          .request(
            "GET /enterprise/code-scanning/codeql-bundle/download/{asset_id}",
            { asset_id: assetID }
          );
        const downloadURL = download.data.url;
        logger.info(
          `Found CodeQL bundle at GitHub AE endpoint with URL ${downloadURL}.`
        );
        return downloadURL;
      } else {
        logger.info(
          `Attempted to fetch bundle from GitHub AE endpoint but the bundle ${codeQLBundleName} was not found in the assets ${JSON.stringify(
            release.data.assets
          )}.`
        );
      }
    } catch (e) {
      logger.info(
        `Attempted to fetch bundle from GitHub AE endpoint but got error ${e}.`
      );
    }
  }
  for (const downloadSource of uniqueDownloadSources) {
    const [apiURL, repository] = downloadSource;
    // If we've reached the final case, short-circuit the API check since we know the bundle exists and is public.
    if (
      apiURL === util.GITHUB_DOTCOM_URL &&
      repository === CODEQL_DEFAULT_ACTION_REPOSITORY
    ) {
      break;
    }
    const [repositoryOwner, repositoryName] = repository.split("/");
    try {
      const release = await api.getApiClient(apiDetails).repos.getReleaseByTag({
        owner: repositoryOwner,
        repo: repositoryName,
        tag: CODEQL_BUNDLE_VERSION,
      });
      for (const asset of release.data.assets) {
        if (asset.name === codeQLBundleName) {
          logger.info(
            `Found CodeQL bundle in ${downloadSource[1]} on ${downloadSource[0]} with URL ${asset.url}.`
          );
          return asset.url;
        }
      }
    } catch (e) {
      logger.info(
        `Looked for CodeQL bundle in ${downloadSource[1]} on ${downloadSource[0]} but got error ${e}.`
      );
    }
  }
  return `https://github.com/${CODEQL_DEFAULT_ACTION_REPOSITORY}/releases/download/${CODEQL_BUNDLE_VERSION}/${codeQLBundleName}`;
}

// We have to download CodeQL manually because the toolcache doesn't support Accept headers.
// This can be removed once https://github.com/actions/toolkit/pull/530 is merged and released.
async function toolcacheDownloadTool(
  url: string,
  headers: IHeaders | undefined,
  tempDir: string,
  logger: Logger
): Promise<string> {
  const client = new http.HttpClient("CodeQL Action");
  const dest = path.join(tempDir, uuidV4());
  const response: http.HttpClientResponse = await client.get(url, headers);
  if (response.message.statusCode !== 200) {
    logger.info(
      `Failed to download from "${url}". Code(${response.message.statusCode}) Message(${response.message.statusMessage})`
    );
    throw new Error(`Unexpected HTTP response: ${response.message.statusCode}`);
  }
  const pipeline = globalutil.promisify(stream.pipeline);
  fs.mkdirSync(path.dirname(dest), { recursive: true });
  await pipeline(response.message, fs.createWriteStream(dest));
  return dest;
}

export async function setupCodeQL(
  codeqlURL: string | undefined,
  apiDetails: api.GitHubApiDetails,
  tempDir: string,
  toolCacheDir: string,
  variant: util.GitHubVariant,
  logger: Logger
): Promise<{ codeql: CodeQL; toolsVersion: string }> {
  try {
    // We use the special value of 'latest' to prioritize the version in the
    // defaults over any pinned cached version.
    const forceLatest = codeqlURL === "latest";
    if (forceLatest) {
      codeqlURL = undefined;
    }

    const codeqlURLVersion = getCodeQLURLVersion(
      codeqlURL || `/${CODEQL_BUNDLE_VERSION}/`
    );
    const codeqlURLSemVer = convertToSemVer(codeqlURLVersion, logger);

    // If we find the specified version, we always use that.
    let codeqlFolder = toolcache.find(
      "CodeQL",
      codeqlURLSemVer,
      toolCacheDir,
      logger
    );

    // If we don't find the requested version, in some cases we may allow a
    // different version to save download time if the version hasn't been
    // specified explicitly (in which case we always honor it).
    if (!codeqlFolder && !codeqlURL && !forceLatest) {
      const codeqlVersions = toolcache.findAllVersions(
        "CodeQL",
        toolCacheDir,
        logger
      );
      if (codeqlVersions.length === 1) {
        const tmpCodeqlFolder = toolcache.find(
          "CodeQL",
          codeqlVersions[0],
          toolCacheDir,
          logger
        );
        if (fs.existsSync(path.join(tmpCodeqlFolder, "pinned-version"))) {
          logger.debug(
            `CodeQL in cache overriding the default ${CODEQL_BUNDLE_VERSION}`
          );
          codeqlFolder = tmpCodeqlFolder;
        }
      }
    }

    if (codeqlFolder) {
      logger.debug(`CodeQL found in cache ${codeqlFolder}`);
    } else {
      if (!codeqlURL) {
        codeqlURL = await getCodeQLBundleDownloadURL(
          apiDetails,
          variant,
          logger
        );
      }

      const parsedCodeQLURL = new URL(codeqlURL);
      const parsedQueryString = queryString.parse(parsedCodeQLURL.search);
      const headers: IHeaders = { accept: "application/octet-stream" };
      // We only want to provide an authorization header if we are downloading
      // from the same GitHub instance the Action is running on.
      // This avoids leaking Enterprise tokens to dotcom.
      // We also don't want to send an authorization header if there's already a token provided in the URL.
      if (
        codeqlURL.startsWith(`${apiDetails.url}/`) &&
        parsedQueryString["token"] === undefined
      ) {
        logger.debug("Downloading CodeQL bundle with token.");
        headers.authorization = `token ${apiDetails.auth}`;
      } else {
        logger.debug("Downloading CodeQL bundle without token.");
      }
      logger.info(
        `Downloading CodeQL tools from ${codeqlURL}. This may take a while.`
      );
      const codeqlPath = await toolcacheDownloadTool(
        codeqlURL,
        headers,
        tempDir,
        logger
      );
      logger.debug(`CodeQL bundle download to ${codeqlPath} complete.`);

      const codeqlExtracted = await toolcache.extractTar(
        codeqlPath,
        tempDir,
        logger
      );
      codeqlFolder = await toolcache.cacheDir(
        codeqlExtracted,
        "CodeQL",
        codeqlURLSemVer,
        toolCacheDir,
        logger
      );
    }

    let codeqlCmd = path.join(codeqlFolder, "codeql", "codeql");
    if (process.platform === "win32") {
      codeqlCmd += ".exe";
    } else if (process.platform !== "linux" && process.platform !== "darwin") {
      throw new Error(`Unsupported platform: ${process.platform}`);
    }

    cachedCodeQL = getCodeQLForCmd(codeqlCmd);
    return { codeql: cachedCodeQL, toolsVersion: codeqlURLVersion };
  } catch (e) {
    logger.error(e);
    throw new Error("Unable to download and extract CodeQL CLI");
  }
}

export function getCodeQLURLVersion(url: string): string {
  const match = url.match(/\/codeql-bundle-(.*)\//);
  if (match === null || match.length < 2) {
    throw new Error(
      `Malformed tools url: ${url}. Version could not be inferred`
    );
  }
  return match[1];
}

export function convertToSemVer(version: string, logger: Logger): string {
  if (!semver.valid(version)) {
    logger.debug(
      `Bundle version ${version} is not in SemVer format. Will treat it as pre-release 0.0.0-${version}.`
    );
    version = `0.0.0-${version}`;
  }

  const s = semver.clean(version);
  if (!s) {
    throw new Error(`Bundle version ${version} is not in SemVer format.`);
  }

  return s;
}

/**
 * Use the CodeQL executable located at the given path.
 */
export function getCodeQL(cmd: string): CodeQL {
  if (cachedCodeQL === undefined) {
    cachedCodeQL = getCodeQLForCmd(cmd);
  }
  return cachedCodeQL;
}

function resolveFunction<T>(
  partialCodeql: Partial<CodeQL>,
  methodName: string,
  defaultImplementation?: T
): T {
  if (typeof partialCodeql[methodName] !== "function") {
    if (defaultImplementation !== undefined) {
      return defaultImplementation;
    }
    const dummyMethod = () => {
      throw new Error(`CodeQL ${methodName} method not correctly defined`);
    };
    return dummyMethod as any;
  }
  return partialCodeql[methodName];
}

/**
 * Set the functionality for CodeQL methods. Only for use in tests.
 *
 * Accepts a partial object and any undefined methods will be implemented
 * to immediately throw an exception indicating which method is missing.
 */
export function setCodeQL(partialCodeql: Partial<CodeQL>): CodeQL {
  cachedCodeQL = {
    getPath: resolveFunction(partialCodeql, "getPath", () => "/tmp/dummy-path"),
    printVersion: resolveFunction(partialCodeql, "printVersion"),
    getTracerEnv: resolveFunction(partialCodeql, "getTracerEnv"),
    databaseInit: resolveFunction(partialCodeql, "databaseInit"),
    runAutobuild: resolveFunction(partialCodeql, "runAutobuild"),
    extractScannedLanguage: resolveFunction(
      partialCodeql,
      "extractScannedLanguage"
    ),
    finalizeDatabase: resolveFunction(partialCodeql, "finalizeDatabase"),
    resolveLanguages: resolveFunction(partialCodeql, "resolveLanguages"),
    resolveQueries: resolveFunction(partialCodeql, "resolveQueries"),
<<<<<<< HEAD
    databaseAnalyze: resolveFunction(partialCodeql, "databaseAnalyze"),
    packDownload: resolveFunction(partialCodeql, "packDownload"),
=======
    databaseCleanup: resolveFunction(partialCodeql, "databaseCleanup"),
    databaseRunQueries: resolveFunction(partialCodeql, "databaseRunQueries"),
    databaseInterpretResults: resolveFunction(
      partialCodeql,
      "databaseInterpretResults"
    ),
>>>>>>> babcc1b7
  };
  return cachedCodeQL;
}

/**
 * Get the cached CodeQL object. Should only be used from tests.
 *
 * TODO: Work out a good way for tests to get this from the test context
 * instead of having to have this method.
 */
export function getCachedCodeQL(): CodeQL {
  if (cachedCodeQL === undefined) {
    // Should never happen as setCodeQL is called by testing-utils.setupTests
    throw new Error("cachedCodeQL undefined");
  }
  return cachedCodeQL;
}

function getCodeQLForCmd(cmd: string): CodeQL {
  return {
    getPath() {
      return cmd;
    },
    async printVersion() {
      await new toolrunner.ToolRunner(cmd, ["version", "--format=json"]).exec();
    },
    async getTracerEnv(databasePath: string) {
      // Write tracer-env.js to a temp location.
      // BEWARE: The name and location of this file is recognized by `codeql database
      // trace-command` in order to enable special support for concatenable tracer
      // configurations. Consequently the name must not be changed.
      // (This warning can be removed once a different way to recognize the
      // action/runner has been implemented in `codeql database trace-command`
      // _and_ is present in the latest supported CLI release.)
      const tracerEnvJs = path.resolve(
        databasePath,
        "working",
        "tracer-env.js"
      );

      fs.mkdirSync(path.dirname(tracerEnvJs), { recursive: true });
      fs.writeFileSync(
        tracerEnvJs,
        `
        const fs = require('fs');
        const env = {};
        for (let entry of Object.entries(process.env)) {
          const key = entry[0];
          const value = entry[1];
          if (typeof value !== 'undefined' && key !== '_' && !key.startsWith('JAVA_MAIN_CLASS_')) {
            env[key] = value;
          }
        }
        process.stdout.write(process.argv[2]);
        fs.writeFileSync(process.argv[2], JSON.stringify(env), 'utf-8');`
      );

      // BEWARE: The name and location of this file is recognized by `codeql database
      // trace-command` in order to enable special support for concatenable tracer
      // configurations. Consequently the name must not be changed.
      // (This warning can be removed once a different way to recognize the
      // action/runner has been implemented in `codeql database trace-command`
      // _and_ is present in the latest supported CLI release.)
      const envFile = path.resolve(databasePath, "working", "env.tmp");

      await new toolrunner.ToolRunner(cmd, [
        "database",
        "trace-command",
        databasePath,
        ...getExtraOptionsFromEnv(["database", "trace-command"]),
        process.execPath,
        tracerEnvJs,
        envFile,
      ]).exec();
      return JSON.parse(fs.readFileSync(envFile, "utf-8"));
    },
    async databaseInit(
      databasePath: string,
      language: Language,
      sourceRoot: string
    ) {
      await new toolrunner.ToolRunner(cmd, [
        "database",
        "init",
        databasePath,
        `--language=${language}`,
        `--source-root=${sourceRoot}`,
        ...getExtraOptionsFromEnv(["database", "init"]),
      ]).exec();
    },
    async runAutobuild(language: Language) {
      const cmdName =
        process.platform === "win32" ? "autobuild.cmd" : "autobuild.sh";
      const autobuildCmd = path.join(
        path.dirname(cmd),
        language,
        "tools",
        cmdName
      );

      // Update JAVA_TOOL_OPTIONS to contain '-Dhttp.keepAlive=false'
      // This is because of an issue with Azure pipelines timing out connections after 4 minutes
      // and Maven not properly handling closed connections
      // Otherwise long build processes will timeout when pulling down Java packages
      // https://developercommunity.visualstudio.com/content/problem/292284/maven-hosted-agent-connection-timeout.html
      const javaToolOptions = process.env["JAVA_TOOL_OPTIONS"] || "";
      process.env["JAVA_TOOL_OPTIONS"] = [
        ...javaToolOptions.split(/\s+/),
        "-Dhttp.keepAlive=false",
        "-Dmaven.wagon.http.pool=false",
      ].join(" ");

      await new toolrunner.ToolRunner(autobuildCmd).exec();
    },
    async extractScannedLanguage(databasePath: string, language: Language) {
      // Get extractor location
      let extractorPath = "";
      await new toolrunner.ToolRunner(
        cmd,
        [
          "resolve",
          "extractor",
          "--format=json",
          `--language=${language}`,
          ...getExtraOptionsFromEnv(["resolve", "extractor"]),
        ],
        {
          silent: true,
          listeners: {
            stdout: (data) => {
              extractorPath += data.toString();
            },
            stderr: (data) => {
              process.stderr.write(data);
            },
          },
        }
      ).exec();

      // Set trace command
      const ext = process.platform === "win32" ? ".cmd" : ".sh";
      const traceCommand = path.resolve(
        JSON.parse(extractorPath),
        "tools",
        `autobuild${ext}`
      );

      // Run trace command
      await toolrunnerErrorCatcher(
        cmd,
        [
          "database",
          "trace-command",
          ...getExtraOptionsFromEnv(["database", "trace-command"]),
          databasePath,
          "--",
          traceCommand,
        ],
        errorMatchers
      );
    },
    async finalizeDatabase(databasePath: string, threadsFlag: string) {
      await toolrunnerErrorCatcher(
        cmd,
        [
          "database",
          "finalize",
          "--finalize-dataset",
          threadsFlag,
          ...getExtraOptionsFromEnv(["database", "finalize"]),
          databasePath,
        ],
        errorMatchers
      );
    },
    async resolveLanguages() {
      const codeqlArgs = ["resolve", "languages", "--format=json"];
      let output = "";
      await new toolrunner.ToolRunner(cmd, codeqlArgs, {
        listeners: {
          stdout: (data: Buffer) => {
            output += data.toString();
          },
        },
      }).exec();

      try {
        return JSON.parse(output);
      } catch (e) {
        throw new Error(
          `Unexpected output from codeql resolve languages: ${e}`
        );
      }
    },
    async resolveQueries(
      queries: string[],
      extraSearchPath: string | undefined
    ) {
      const codeqlArgs = [
        "resolve",
        "queries",
        ...queries,
        "--format=bylanguage",
        ...getExtraOptionsFromEnv(["resolve", "queries"]),
      ];
      if (extraSearchPath !== undefined) {
        codeqlArgs.push("--additional-packs", extraSearchPath);
      }
      let output = "";
      await new toolrunner.ToolRunner(cmd, codeqlArgs, {
        listeners: {
          stdout: (data: Buffer) => {
            output += data.toString();
          },
        },
      }).exec();

      try {
        return JSON.parse(output);
      } catch (e) {
        throw new Error(`Unexpected output from codeql resolve queries: ${e}`);
      }
    },
    async databaseRunQueries(
      databasePath: string,
      extraSearchPath: string | undefined,
      querySuitePath: string,
      memoryFlag: string,
      threadsFlag: string
    ): Promise<void> {
      const args = [
        "database",
        "run-queries",
        memoryFlag,
        threadsFlag,
        databasePath,
        "--min-disk-free=1024", // Try to leave at least 1GB free
        "-v",
        ...getExtraOptionsFromEnv(["database", "run-queries"]),
      ];
      if (extraSearchPath !== undefined) {
        args.push("--additional-packs", extraSearchPath);
      }
      args.push(querySuitePath);
      await new toolrunner.ToolRunner(cmd, args).exec();
    },
    async databaseInterpretResults(
      databasePath: string,
      querySuitePaths: string[],
      sarifFile: string,
      addSnippetsFlag: string,
      threadsFlag: string,
      automationDetailsId: string | undefined
    ): Promise<string> {
      const args = [
        "database",
        "interpret-results",
        threadsFlag,
        "--format=sarif-latest",
        "--print-metrics-summary",
        "--sarif-group-rules-by-pack",
        "-v",
        `--output=${sarifFile}`,
        addSnippetsFlag,
        ...getExtraOptionsFromEnv(["database", "interpret-results"]),
      ];
      if (automationDetailsId !== undefined) {
        args.push("--sarif-category", automationDetailsId);
      }
      args.push(databasePath, ...querySuitePaths);
      // capture stdout, which contains analysis summaries
      let output = "";
      await new toolrunner.ToolRunner(cmd, args, {
        listeners: {
          stdout: (data: Buffer) => {
            output += data.toString();
          },
        },
      }).exec();
      return output;
    },
<<<<<<< HEAD

    /**
     * Download specified packs into the package cache. If the specified
     * package and version already exists (e.g., from a previous analysis run),
     * then it is not downloaded again (unless the extra option `--force` is
     * specified).
     *
     * If no version is specified, then the latest version is
     * downloaded. The check to determine what the latest version is is done
     * each time this package is requested.
     */
    async packDownload(packs: PackWithVersion[]): Promise<PackDownloadOutput> {
      const args = [
        "pack",
        "download",
        "--format=json",
        ...getExtraOptionsFromEnv(["pack", "download"]),
        ...packs.map(packWithVersionToString),
      ];

      let output = "";
      await new toolrunner.ToolRunner(cmd, args, {
        listeners: {
          stdout: (data: Buffer) => {
            output += data.toString("utf8");
          },
        },
      }).exec();

      try {
        const parsedOutput: PackDownloadOutput = JSON.parse(output);
        if (
          Array.isArray(parsedOutput.packs) &&
          // TODO PackDownloadOutput will not include the version if it is not specified
          // in the input. The version is always the latest version available.
          // It should be added to the output, but this requires a CLI change
          parsedOutput.packs.every((p) => p.name /* && p.version */)
        ) {
          return parsedOutput;
        } else {
          throw new Error("Unexpected output from pack download");
        }
      } catch (e) {
        throw new Error(
          `Attempted to download specified packs but got an error:\n${output}\n${e}`
        );
      }
=======
    async databaseCleanup(
      databasePath: string,
      cleanupLevel: string
    ): Promise<void> {
      const args = [
        "database",
        "cleanup",
        databasePath,
        `--mode=${cleanupLevel}`,
      ];
      await new toolrunner.ToolRunner(cmd, args).exec();
>>>>>>> babcc1b7
    },
  };
}

function packWithVersionToString(pack: PackWithVersion): string {
  return pack.version ? `${pack.packName}@${pack.version}` : pack.packName;
}
/**
 * Gets the options for `path` of `options` as an array of extra option strings.
 */
function getExtraOptionsFromEnv(paths: string[]) {
  const options: ExtraOptions = util.getExtraOptionsEnvParam();
  return getExtraOptions(options, paths, []);
}

/**
 * Gets `options` as an array of extra option strings.
 *
 * - throws an exception mentioning `pathInfo` if this conversion is impossible.
 */
function asExtraOptions(options: any, pathInfo: string[]): string[] {
  if (options === undefined) {
    return [];
  }
  if (!Array.isArray(options)) {
    const msg = `The extra options for '${pathInfo.join(
      "."
    )}' ('${JSON.stringify(options)}') are not in an array.`;
    throw new Error(msg);
  }
  return options.map((o) => {
    const t = typeof o;
    if (t !== "string" && t !== "number" && t !== "boolean") {
      const msg = `The extra option for '${pathInfo.join(
        "."
      )}' ('${JSON.stringify(o)}') is not a primitive value.`;
      throw new Error(msg);
    }
    return `${o}`;
  });
}

/**
 * Gets the options for `path` of `options` as an array of extra option strings.
 *
 * - the special terminal step name '*' in `options` matches all path steps
 * - throws an exception if this conversion is impossible.
 *
 * Exported for testing.
 */
export function getExtraOptions(
  options: any,
  paths: string[],
  pathInfo: string[]
): string[] {
  const all = asExtraOptions(options?.["*"], pathInfo.concat("*"));
  const specific =
    paths.length === 0
      ? asExtraOptions(options, pathInfo)
      : getExtraOptions(
          options?.[paths[0]],
          paths?.slice(1),
          pathInfo.concat(paths[0])
        );
  return all.concat(specific);
}<|MERGE_RESOLUTION|>--- conflicted
+++ resolved
@@ -510,17 +510,13 @@
     finalizeDatabase: resolveFunction(partialCodeql, "finalizeDatabase"),
     resolveLanguages: resolveFunction(partialCodeql, "resolveLanguages"),
     resolveQueries: resolveFunction(partialCodeql, "resolveQueries"),
-<<<<<<< HEAD
-    databaseAnalyze: resolveFunction(partialCodeql, "databaseAnalyze"),
     packDownload: resolveFunction(partialCodeql, "packDownload"),
-=======
     databaseCleanup: resolveFunction(partialCodeql, "databaseCleanup"),
     databaseRunQueries: resolveFunction(partialCodeql, "databaseRunQueries"),
     databaseInterpretResults: resolveFunction(
       partialCodeql,
       "databaseInterpretResults"
     ),
->>>>>>> babcc1b7
   };
   return cachedCodeQL;
 }
@@ -802,7 +798,6 @@
       }).exec();
       return output;
     },
-<<<<<<< HEAD
 
     /**
      * Download specified packs into the package cache. If the specified
@@ -850,7 +845,7 @@
           `Attempted to download specified packs but got an error:\n${output}\n${e}`
         );
       }
-=======
+    },
     async databaseCleanup(
       databasePath: string,
       cleanupLevel: string
@@ -862,7 +857,6 @@
         `--mode=${cleanupLevel}`,
       ];
       await new toolrunner.ToolRunner(cmd, args).exec();
->>>>>>> babcc1b7
     },
   };
 }
