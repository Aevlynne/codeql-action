--- conflicted
+++ resolved
@@ -191,22 +191,17 @@
   databaseExportDiagnostics(
     databasePath: string,
     sarifFile: string,
-    exportDiagnosticsEnabled: boolean,
-    automationDetailsId: string | undefined
+    automationDetailsId: string | undefined,
+    features: FeatureEnablement
   ): Promise<void>;
   /**
    * Run 'codeql diagnostics export'.
    */
   diagnosticsExport(
     sarifFile: string,
-<<<<<<< HEAD
-    exportDiagnosticsEnabled: boolean,
-    automationDetailsId: string | undefined
-=======
     automationDetailsId: string | undefined,
     config: Config,
     features: FeatureEnablement
->>>>>>> 19f00dc2
   ): Promise<void>;
 }
 
@@ -1009,8 +1004,8 @@
     async databaseExportDiagnostics(
       databasePath: string,
       sarifFile: string,
-      exportDiagnosticsEnabled: boolean,
-      automationDetailsId: string | undefined
+      automationDetailsId: string | undefined,
+      features: FeatureEnablement
     ): Promise<void> {
       const args = [
         "database",
@@ -1018,14 +1013,11 @@
         "--db-cluster", // Database is always a cluster for CodeQL versions that support diagnostics.
         "--format=sarif-latest",
         `--output=${sarifFile}`,
+        await getSarifIncludeDiagnosticsArgument(this, features),
         ...getExtraOptionsFromEnv(["diagnostics", "export"]),
       ];
 
       args.push(databasePath);
-      if (exportDiagnosticsEnabled === true) {
-        args.push("--sarif-include-diagnostics");
-      }
-
       if (automationDetailsId !== undefined) {
         args.push("--sarif-category", automationDetailsId);
       }
@@ -1033,26 +1025,19 @@
     },
     async diagnosticsExport(
       sarifFile: string,
-<<<<<<< HEAD
-      exportDiagnosticsEnabled: boolean,
-      automationDetailsId: string | undefined
-=======
       automationDetailsId: string | undefined,
       config: Config,
       features: FeatureEnablement
->>>>>>> 19f00dc2
     ): Promise<void> {
       const args = [
         "diagnostics",
         "export",
         "--format=sarif-latest",
         `--output=${sarifFile}`,
+        await getSarifIncludeDiagnosticsArgument(this, features),
         ...(await getCodeScanningConfigExportArguments(config, this, features)),
         ...getExtraOptionsFromEnv(["diagnostics", "export"]),
       ];
-      if (exportDiagnosticsEnabled === true) {
-        args.push("--sarif-include-diagnostics");
-      }
       if (automationDetailsId !== undefined) {
         args.push("--sarif-category", automationDetailsId);
       }
@@ -1287,4 +1272,19 @@
     return ["--sarif-codescanning-config", codeScanningConfigPath];
   }
   return [];
+}
+
+async function getSarifIncludeDiagnosticsArgument(
+  codeql: CodeQL,
+  features: FeatureEnablement
+): Promise<string> {
+  if (
+    (await features.getValue(
+      Feature.ExportCodeScanningConfigEnabled,
+      codeql
+    )) === true
+  ) {
+    return "--sarif-include-diagnostics";
+  }
+  return "";
 }