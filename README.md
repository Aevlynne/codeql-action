# CodeQL Action

This action runs GitHub's industry-leading static analysis engine, CodeQL, against a repository's source code to find security vulnerabilities. It then automatically uploads the results to GitHub so they can be displayed in the repository's security tab. CodeQL runs an extensible set of [queries](https://github.com/semmle/ql), which have been developed by the community and the [GitHub Security Lab](https://securitylab.github.com/) to find common vulnerabilities in your code.

## License

This project is released under the [MIT License](LICENSE).

The underlying CodeQL CLI, used in this action, is licensed under the [GitHub CodeQL Terms and Conditions](https://securitylab.github.com/tools/codeql/license). As such, this action may be used on open source projects hosted on GitHub, and on  private repositories that are owned by an organisation with GitHub Advanced Security enabled.

## Usage

To get code scanning results from CodeQL analysis on your repo you can use the following workflow as a template:

```yaml

name: "Code Scanning - Action"

on:
  push:
  schedule:
    - cron: '0 0 * * 0'

jobs:
  CodeQL-Build:

    strategy:
      fail-fast: false

    # CodeQL runs on ubuntu-latest, windows-latest, and macos-latest
    runs-on: ubuntu-latest

    steps:
      - name: Checkout repository
        uses: actions/checkout@v2

      # Initializes the CodeQL tools for scanning.
      - name: Initialize CodeQL
        uses: github/codeql-action/init@v1
        # Override language selection by uncommenting this and choosing your languages
        # with:
        #   languages: go, javascript, csharp, python, cpp, java

      # Autobuild attempts to build any compiled languages (C/C++, C#, or Java).
      # If this step fails, then you should remove it and run the build manually (see below).
      - name: Autobuild
        uses: github/codeql-action/autobuild@v1

      # ℹ️ Command-line programs to run using the OS shell.
      # 📚 https://git.io/JvXDl

      # ✏️ If the Autobuild fails above, remove it and uncomment the following
      #    three lines and modify them (or add more) to build your code if your
      #    project uses a compiled language

      #- run: |
      #   make bootstrap
      #   make release

      - name: Perform CodeQL Analysis
        uses: github/codeql-action/analyze@v1
```

If you prefer to integrate this within an existing CI workflow, it should end up looking something like this:

```yaml
- name: Initialize CodeQL
  uses: github/codeql-action/init@v1
  with:
    languages: go, javascript

# Here is where you build your code
- run: |
  make bootstrap
  make release

- name: Perform CodeQL Analysis
  uses: github/codeql-action/analyze@v1
```

### Actions triggers

The CodeQL action should be run on `push` events, and on a `schedule`. `Push` events allow us to do a detailed analysis of the delta in a pull request, while the `schedule` event ensures that GitHub regularly scans the repository for the latest vulnerabilities, even if the repository becomes inactive. This action does not support the `pull_request` event.

### Configuration

You may optionally specify additional queries for CodeQL to execute by using a config file. The queries must belong to a [QL pack](https://help.semmle.com/codeql/codeql-cli/reference/qlpack-overview.html) and can be in your repository or any public repository. You can choose a single .ql file, a folder containing multiple .ql files, a .qls [query suite](https://help.semmle.com/codeql/codeql-cli/procedures/query-suites.html) file, or any combination of the above. To use queries from other repositories use the same syntax as when [using an action](https://help.github.com/en/actions/reference/workflow-syntax-for-github-actions#jobsjob_idstepsuses).

You can disable the default queries using `disable-default-queries: true`.

You can choose to ignore some files or folders from the analysis, or include additional files/folders for analysis. This *only* works for Javascript and Python analysis.
Identifying potential files for extraction:

- Scans each folder that's defined as `paths` in turn, traversing subfolders, and looking for relevant files.
- If it finds a subfolder that's defined as `paths-ignore`, stop traversing.
- If a file or folder is both in `paths` and `paths-ignore`, the `paths-ignore` is ignored.

Use the `config-file` parameter of the init action to enable the configuration file. For example:

```yaml
- uses: github/codeql-action/init@v1
  with:
    config-file: ./.github/codeql/codeql-config.yml
```

A config file looks like this:

```yaml
name: "My CodeQL config"

disable-default-queries: true

queries:
  - name: In-repo queries (Runs the queries located in the my-queries folder of the repo)
    uses: ./my-queries
  - name: External Javascript QL pack (Runs a QL pack located in an external repo)
    uses: /Semmle/ql/javascript/ql/src/Electron@master
  - name: External query (Runs a single query located in an external QL pack)
    uses: Semmle/ql/javascript/ql/src/AngularJS/DeadAngularJSEventListener.ql@master
  - name: Select query suite (Runs a query suites)
    uses: ./codeql-querypacks/complex-python-querypack/rootAndBar.qls

paths:
  - src/util.ts

paths-ignore:
  - src
  - lib
```

## Troubleshooting

### Trouble with Go dependencies

#### If you use a vendor directory

Try passing

```yaml
env:
  GOFLAGS: "-mod=vendor"
```

to `github/codeql-action/analyze`.

#### If you do not use a vendor directory

Dependencies on public repositories should just work. If you have dependencies on private repositories, one option is to use `git config` and a [personal access token](https://help.github.com/en/github/authenticating-to-github/creating-a-personal-access-token-for-the-command-line) to authenticate when downloading dependencies. Add a section like

```yaml
steps:
  - name: Configure git private repo access
    env:
      TOKEN: ${{ secrets.GITHUB_PAT }}
    run: |
      git config --global url."https://${TOKEN}@github.com/foo/bar".insteadOf "https://github.com/foo/bar"
      git config --global url."https://${TOKEN}@github.com/foo/baz".insteadOf "https://github.com/foo/baz"
```

before any codeql actions. A similar thing can also be done with an SSH key or deploy key.

### C# using dotnet version 2 on linux

This currently requires invoking `dotnet` with the `/p:UseSharedCompilation=false` flag. For example:

```shell
dotnet build /p:UseSharedCompilation=false
```

<<<<<<< HEAD
Version 3 does not require the additional flag.

### Analysing Go together with other languages on `macos-latest`

When running on macos it is currently not possible to analyze Go in conjunction with any of Java, C/C++, or C#. Each language can still be analyzed separately.

## License

This project is released under the [MIT License](LICENSE).
=======
Version 3 does not require the additional flag.
>>>>>>> b73b2591
<|MERGE_RESOLUTION|>--- conflicted
+++ resolved
@@ -167,16 +167,8 @@
 dotnet build /p:UseSharedCompilation=false
 ```
 
-<<<<<<< HEAD
 Version 3 does not require the additional flag.
 
 ### Analysing Go together with other languages on `macos-latest`
 
-When running on macos it is currently not possible to analyze Go in conjunction with any of Java, C/C++, or C#. Each language can still be analyzed separately.
-
-## License
-
-This project is released under the [MIT License](LICENSE).
-=======
-Version 3 does not require the additional flag.
->>>>>>> b73b2591
+When running on macos it is currently not possible to analyze Go in conjunction with any of Java, C/C++, or C#. Each language can still be analyzed separately.