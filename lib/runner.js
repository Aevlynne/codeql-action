"use strict";
var __importStar = (this && this.__importStar) || function (mod) {
    if (mod && mod.__esModule) return mod;
    var result = {};
    if (mod != null) for (var k in mod) if (Object.hasOwnProperty.call(mod, k)) result[k] = mod[k];
    result["default"] = mod;
    return result;
};
Object.defineProperty(exports, "__esModule", { value: true });
const commander_1 = require("commander");
const fs = __importStar(require("fs"));
const os = __importStar(require("os"));
const path = __importStar(require("path"));
const analyze_1 = require("./analyze");
const autobuild_1 = require("./autobuild");
const codeql_1 = require("./codeql");
const config_utils_1 = require("./config-utils");
const init_1 = require("./init");
const languages_1 = require("./languages");
const logging_1 = require("./logging");
const repository_1 = require("./repository");
const upload_lib = __importStar(require("./upload-lib"));
const util_1 = require("./util");
const program = new commander_1.Command();
program.version("0.0.1");
function parseGithubUrl(inputUrl) {
    try {
        const url = new URL(inputUrl);
        // If we detect this is trying to be to github.com
        // then return with a fixed canonical URL.
        if (url.hostname === "github.com" || url.hostname === "api.github.com") {
            return "https://github.com";
        }
        // Remove the API prefix if it's present
        if (url.pathname.indexOf("/api/v3") !== -1) {
            url.pathname = url.pathname.substring(0, url.pathname.indexOf("/api/v3"));
        }
        return url.toString();
    }
    catch (e) {
        throw new Error(`"${inputUrl}" is not a valid URL`);
    }
}
function getTempDir(userInput) {
    const tempDir = path.join(userInput || process.cwd(), "codeql-runner");
    if (!fs.existsSync(tempDir)) {
        fs.mkdirSync(tempDir, { recursive: true });
    }
    return tempDir;
}
function getToolsDir(userInput) {
    const toolsDir = userInput || path.join(os.homedir(), "codeql-runner-tools");
    if (!fs.existsSync(toolsDir)) {
        fs.mkdirSync(toolsDir, { recursive: true });
    }
    return toolsDir;
}
const codeqlEnvJsonFilename = "codeql-env.json";
// Imports the environment from codeqlEnvJsonFilename if not already present
function importTracerEnvironment(config) {
    if (!("ODASA_TRACER_CONFIGURATION" in process.env)) {
        const jsonEnvFile = path.join(config.tempDir, codeqlEnvJsonFilename);
        const env = JSON.parse(fs.readFileSync(jsonEnvFile).toString("utf-8"));
        Object.keys(env).forEach((key) => (process.env[key] = env[key]));
    }
}
// Allow the user to specify refs in full refs/heads/branch format
// or just the short branch name and prepend "refs/heads/" to it.
function parseRef(userInput) {
    if (userInput.startsWith("refs/")) {
        return userInput;
    }
    else {
        return `refs/heads/${userInput}`;
    }
}
// Parses the --trace-process-name arg from process.argv, or returns undefined
function parseTraceProcessName() {
    for (let i = 0; i < process.argv.length - 1; i++) {
        if (process.argv[i] === "--trace-process-name") {
            return process.argv[i + 1];
        }
    }
    return undefined;
}
// Parses the --trace-process-level arg from process.argv, or returns undefined
function parseTraceProcessLevel() {
    for (let i = 0; i < process.argv.length - 1; i++) {
        if (process.argv[i] === "--trace-process-level") {
            const v = parseInt(process.argv[i + 1], 10);
            return isNaN(v) ? undefined : v;
        }
    }
    return undefined;
}
program
    .command("init")
    .description("Initializes CodeQL")
    .requiredOption("--repository <repository>", "Repository name. (Required)")
    .requiredOption("--github-url <url>", "URL of GitHub instance. (Required)")
    .requiredOption("--github-auth <auth>", "GitHub Apps token or personal access token. (Required)")
    .option("--languages <languages>", "Comma-separated list of languages to analyze. Otherwise detects and analyzes all supported languages from the repo.")
    .option("--queries <queries>", "Comma-separated list of additional queries to run. This overrides the same setting in a configuration file.")
    .option("--config-file <file>", "Path to config file.")
    .option("--codeql-path <path>", "Path to a copy of the CodeQL CLI executable to use. Otherwise downloads a copy.")
    .option("--temp-dir <dir>", 'Directory to use for temporary files. Default is "./codeql-runner".')
    .option("--tools-dir <dir>", "Directory to use for CodeQL tools and other files to store between runs. Default is a subdirectory of the home directory.")
    .option("--checkout-path <path>", "Checkout path. Default is the current working directory.")
    .option("--debug", "Print more verbose output", false)
    // This prevents a message like: error: unknown option '--trace-process-level'
    // Remove this if commander.js starts supporting hidden options.
    .allowUnknownOption()
    .action(async (cmd) => {
    const logger = logging_1.getRunnerLogger(cmd.debug);
    try {
        const tempDir = getTempDir(cmd.tempDir);
        const toolsDir = getToolsDir(cmd.toolsDir);
        // Wipe the temp dir
        logger.info(`Cleaning temp directory ${tempDir}`);
        fs.rmdirSync(tempDir, { recursive: true });
        fs.mkdirSync(tempDir, { recursive: true });
        const githubUrl = parseGithubUrl(cmd.githubUrl);
        const repositoryNWO = repository_1.parseRepositoryNwo(cmd.repository);
        const languages = await languages_1.getLanguages(cmd.languages, repositoryNWO, cmd.githubAuth, githubUrl, logger);
        let codeql;
        if (cmd.codeqlPath !== undefined) {
            codeql = codeql_1.getCodeQL(cmd.codeqlPath);
        }
        else {
<<<<<<< HEAD
            codeql = await init_1.initCodeQL(undefined, languages, cmd.githubAuth, githubUrl, tempDir, toolsDir, 'runner', logger);
=======
            codeql = await init_1.initCodeQL(undefined, cmd.githubAuth, parseGithubUrl(cmd.githubUrl), tempDir, toolsDir, "runner", logger);
>>>>>>> 245c02cf
        }
        const config = await init_1.initConfig(languages, cmd.queries, cmd.configFile, tempDir, toolsDir, codeql, cmd.checkoutPath || process.cwd(), cmd.githubAuth, githubUrl, logger);
        const tracerConfig = await init_1.runInit(codeql, config);
        if (tracerConfig === undefined) {
            return;
        }
        if (process.platform === "win32") {
            await init_1.injectWindowsTracer(parseTraceProcessName(), parseTraceProcessLevel(), config, codeql, tracerConfig);
        }
        // Always output a json file of the env that can be consumed programatically
        const jsonEnvFile = path.join(config.tempDir, codeqlEnvJsonFilename);
        fs.writeFileSync(jsonEnvFile, JSON.stringify(tracerConfig.env));
        if (process.platform === "win32") {
            const batEnvFile = path.join(config.tempDir, "codeql-env.bat");
            const batEnvFileContents = Object.entries(tracerConfig.env)
                .map(([key, value]) => `Set ${key}=${value}`)
                .join("\n");
            fs.writeFileSync(batEnvFile, batEnvFileContents);
            const powershellEnvFile = path.join(config.tempDir, "codeql-env.sh");
            const powershellEnvFileContents = Object.entries(tracerConfig.env)
                .map(([key, value]) => `$env:${key}="${value}"`)
                .join("\n");
            fs.writeFileSync(powershellEnvFile, powershellEnvFileContents);
            logger.info(`\nCodeQL environment output to "${jsonEnvFile}", "${batEnvFile}" and "${powershellEnvFile}". ` +
                `Please export these variables to future processes so the build can be traced. ` +
                `If using cmd/batch run "call ${batEnvFile}" ` +
                `or if using PowerShell run "cat ${powershellEnvFile} | Invoke-Expression".`);
        }
        else {
            // Assume that anything that's not windows is using a unix-style shell
            const shEnvFile = path.join(config.tempDir, "codeql-env.sh");
            const shEnvFileContents = Object.entries(tracerConfig.env)
                // Some vars contain ${LIB} that we do not want to be expanded when executing this script
                .map(([key, value]) => `export ${key}="${value.replace("$", "\\$")}"`)
                .join("\n");
            fs.writeFileSync(shEnvFile, shEnvFileContents);
            logger.info(`\nCodeQL environment output to "${jsonEnvFile}" and "${shEnvFile}". ` +
                `Please export these variables to future processes so the build can be traced, ` +
                `for example by running ". ${shEnvFile}".`);
        }
    }
    catch (e) {
        logger.error("Init failed");
        logger.error(e);
        process.exitCode = 1;
    }
});
program
    .command("autobuild")
    .description("Attempts to automatically build code")
    .option("--language <language>", "The language to build. Otherwise will detect the dominant compiled language.")
    .option("--temp-dir <dir>", 'Directory to use for temporary files. Default is "./codeql-runner".')
    .option("--debug", "Print more verbose output", false)
    .action(async (cmd) => {
    const logger = logging_1.getRunnerLogger(cmd.debug);
    try {
        const config = await config_utils_1.getConfig(getTempDir(cmd.tempDir), logger);
        if (config === undefined) {
            throw new Error("Config file could not be found at expected location. " +
                "Was the 'init' command run with the same '--temp-dir' argument as this command.");
        }
        importTracerEnvironment(config);
        let language = undefined;
        if (cmd.language !== undefined) {
            language = languages_1.parseLanguage(cmd.language);
            if (language === undefined || !config.languages.includes(language)) {
                throw new Error(`"${cmd.language}" is not a recognised language. ` +
                    `Known languages in this project are ${config.languages.join(", ")}.`);
            }
        }
        else {
            language = autobuild_1.determineAutobuildLanguage(config, logger);
        }
        if (language !== undefined) {
            await autobuild_1.runAutobuild(language, config, logger);
        }
    }
    catch (e) {
        logger.error("Autobuild failed");
        logger.error(e);
        process.exitCode = 1;
    }
});
program
    .command("analyze")
    .description("Finishes extracting code and runs CodeQL queries")
    .requiredOption("--repository <repository>", "Repository name. (Required)")
    .requiredOption("--commit <commit>", "SHA of commit that was analyzed. (Required)")
    .requiredOption("--ref <ref>", "Name of ref that was analyzed. (Required)")
    .requiredOption("--github-url <url>", "URL of GitHub instance. (Required)")
    .requiredOption("--github-auth <auth>", "GitHub Apps token or personal access token. (Required)")
    .option("--checkout-path <path>", "Checkout path. Default is the current working directory.")
    .option("--no-upload", "Do not upload results after analysis.")
    .option("--output-dir <dir>", "Directory to output SARIF files to. Default is in the temp directory.")
    .option("--ram <ram>", "Amount of memory to use when running queries. Default is to use all available memory.")
    .option("--no-add-snippets", "Specify whether to include code snippets in the sarif output.")
    .option("--threads <threads>", "Number of threads to use when running queries. " +
    "Default is to use all available cores.")
    .option("--temp-dir <dir>", 'Directory to use for temporary files. Default is "./codeql-runner".')
    .option("--debug", "Print more verbose output", false)
    .action(async (cmd) => {
    const logger = logging_1.getRunnerLogger(cmd.debug);
    try {
        const tempDir = getTempDir(cmd.tempDir);
        const outputDir = cmd.outputDir || path.join(tempDir, "codeql-sarif");
        const config = await config_utils_1.getConfig(getTempDir(cmd.tempDir), logger);
        if (config === undefined) {
            throw new Error("Config file could not be found at expected location. " +
                "Was the 'init' command run with the same '--temp-dir' argument as this command.");
        }
        await analyze_1.runAnalyze(repository_1.parseRepositoryNwo(cmd.repository), cmd.commit, parseRef(cmd.ref), undefined, undefined, undefined, cmd.checkoutPath || process.cwd(), undefined, cmd.githubAuth, parseGithubUrl(cmd.githubUrl), cmd.upload, "runner", outputDir, util_1.getMemoryFlag(cmd.ram), util_1.getAddSnippetsFlag(cmd.addSnippets), util_1.getThreadsFlag(cmd.threads, logger), config, logger);
    }
    catch (e) {
        logger.error("Analyze failed");
        logger.error(e);
        process.exitCode = 1;
    }
});
program
    .command("upload")
    .description("Uploads a SARIF file, or all SARIF files from a directory, to code scanning")
    .requiredOption("--sarif-file <file>", "SARIF file to upload, or a directory containing multiple SARIF files. (Required)")
    .requiredOption("--repository <repository>", "Repository name. (Required)")
    .requiredOption("--commit <commit>", "SHA of commit that was analyzed. (Required)")
    .requiredOption("--ref <ref>", "Name of ref that was analyzed. (Required)")
    .requiredOption("--github-url <url>", "URL of GitHub instance. (Required)")
    .requiredOption("--github-auth <auth>", "GitHub Apps token or personal access token. (Required)")
    .option("--checkout-path <path>", "Checkout path. Default is the current working directory.")
    .option("--debug", "Print more verbose output", false)
    .action(async (cmd) => {
    const logger = logging_1.getRunnerLogger(cmd.debug);
    try {
        await upload_lib.upload(cmd.sarifFile, repository_1.parseRepositoryNwo(cmd.repository), cmd.commit, parseRef(cmd.ref), undefined, undefined, undefined, cmd.checkoutPath || process.cwd(), undefined, cmd.githubAuth, parseGithubUrl(cmd.githubUrl), "runner", logger);
    }
    catch (e) {
        logger.error("Upload failed");
        logger.error(e);
        process.exitCode = 1;
    }
});
program.parse(process.argv);
//# sourceMappingURL=runner.js.map<|MERGE_RESOLUTION|>--- conflicted
+++ resolved
@@ -127,11 +127,7 @@
             codeql = codeql_1.getCodeQL(cmd.codeqlPath);
         }
         else {
-<<<<<<< HEAD
-            codeql = await init_1.initCodeQL(undefined, languages, cmd.githubAuth, githubUrl, tempDir, toolsDir, 'runner', logger);
-=======
-            codeql = await init_1.initCodeQL(undefined, cmd.githubAuth, parseGithubUrl(cmd.githubUrl), tempDir, toolsDir, "runner", logger);
->>>>>>> 245c02cf
+            codeql = await init_1.initCodeQL(undefined, languages, cmd.githubAuth, githubUrl, tempDir, toolsDir, "runner", logger);
         }
         const config = await init_1.initConfig(languages, cmd.queries, cmd.configFile, tempDir, toolsDir, codeql, cmd.checkoutPath || process.cwd(), cmd.githubAuth, githubUrl, logger);
         const tracerConfig = await init_1.runInit(codeql, config);
@@ -242,7 +238,7 @@
             throw new Error("Config file could not be found at expected location. " +
                 "Was the 'init' command run with the same '--temp-dir' argument as this command.");
         }
-        await analyze_1.runAnalyze(repository_1.parseRepositoryNwo(cmd.repository), cmd.commit, parseRef(cmd.ref), undefined, undefined, undefined, cmd.checkoutPath || process.cwd(), undefined, cmd.githubAuth, parseGithubUrl(cmd.githubUrl), cmd.upload, "runner", outputDir, util_1.getMemoryFlag(cmd.ram), util_1.getAddSnippetsFlag(cmd.addSnippets), util_1.getThreadsFlag(cmd.threads, logger), config, logger);
+        await analyze_1.runAnalyze(repository_1.parseRepositoryNwo(cmd.repository), cmd.commit, parseRef(cmd.ref), undefined, undefined, undefined, cmd.checkoutPath || process.cwd(), undefined, cmd.githubAuth, parseGithubUrl(cmd.githubUrl), cmd.upload, "runner", outputDir, util_1.getMemoryFlag(cmd.ram), getAddSnippetsFlag(cmd.addSnippets), util_1.getThreadsFlag(cmd.threads, logger), config, logger);
     }
     catch (e) {
         logger.error("Analyze failed");
