"use strict";
var __importStar = (this && this.__importStar) || function (mod) {
    if (mod && mod.__esModule) return mod;
    var result = {};
    if (mod != null) for (var k in mod) if (Object.hasOwnProperty.call(mod, k)) result[k] = mod[k];
    result["default"] = mod;
    return result;
};
Object.defineProperty(exports, "__esModule", { value: true });
const core = __importStar(require("@actions/core"));
const actionsUtil = __importStar(require("./actions-util"));
const init_1 = require("./init");
const languages_1 = require("./languages");
const logging_1 = require("./logging");
const repository_1 = require("./repository");
const util_1 = require("./util");
async function sendSuccessStatusReport(startedAt, config, toolsVersion) {
    var _a;
    const statusReportBase = await actionsUtil.createStatusReportBase("init", "success", startedAt);
    const languages = config.languages.join(",");
    const workflowLanguages = actionsUtil.getOptionalInput("languages");
    const paths = (config.originalUserInput.paths || []).join(",");
    const pathsIgnore = (config.originalUserInput["paths-ignore"] || []).join(",");
    const disableDefaultQueries = config.originalUserInput["disable-default-queries"]
        ? languages
        : "";
    const queries = [];
    let queriesInput = (_a = actionsUtil.getOptionalInput("queries")) === null || _a === void 0 ? void 0 : _a.trim();
    if (queriesInput === undefined || queriesInput.startsWith("+")) {
        queries.push(...(config.originalUserInput.queries || []).map((q) => q.uses));
    }
    if (queriesInput !== undefined) {
        queriesInput = queriesInput.startsWith("+")
            ? queriesInput.substr(1)
            : queriesInput;
        queries.push(...queriesInput.split(","));
    }
    const statusReport = {
        ...statusReportBase,
        languages,
        workflow_languages: workflowLanguages || "",
        paths,
        paths_ignore: pathsIgnore,
        disable_default_queries: disableDefaultQueries,
        queries: queries.join(","),
        tools_input: actionsUtil.getOptionalInput("tools") || "",
        tools_resolved_version: toolsVersion,
    };
    await actionsUtil.sendStatusReport(statusReport);
}
async function run() {
    const startedAt = new Date();
    const logger = logging_1.getActionsLogger();
    let config;
    let codeql;
    let toolsVersion;
    const apiDetails = {
        auth: actionsUtil.getRequiredInput("token"),
        url: actionsUtil.getRequiredEnvParam("GITHUB_SERVER_URL"),
    };
    const gitHubVersion = await util_1.getGitHubVersion(apiDetails);
    if (gitHubVersion !== undefined) {
        util_1.checkGitHubVersionInRange(gitHubVersion, "actions", logger);
    }
    try {
        actionsUtil.prepareLocalRunEnvironment();
        const workflowErrors = await actionsUtil.getWorkflowErrors();
        // we do not want to worry users if linting is failing
        // but we do want to send a status report containing this error code
        // below
        const userWorkflowErrors = workflowErrors.filter((o) => o.code !== "LintFailed");
        if (userWorkflowErrors.length > 0) {
            core.warning(actionsUtil.formatWorkflowErrors(userWorkflowErrors));
        }
        if (!(await actionsUtil.sendStatusReport(await actionsUtil.createStatusReportBase("init", "starting", startedAt, actionsUtil.formatWorkflowCause(workflowErrors))))) {
            return;
        }
<<<<<<< HEAD
        codeql = await init_1.initCodeQL(actionsUtil.getOptionalInput("tools"), actionsUtil.getRequiredInput("token"), actionsUtil.getRequiredEnvParam("GITHUB_SERVER_URL"), actionsUtil.getRequiredEnvParam("RUNNER_TEMP"), actionsUtil.getRequiredEnvParam("RUNNER_TOOL_CACHE"), "actions", logger);
        config = await init_1.initConfig(actionsUtil.getOptionalInput("languages"), actionsUtil.getOptionalInput("queries"), actionsUtil.getOptionalInput("config-file"), actionsUtil.getOptionalInput("external-repository-token"), repository_1.parseRepositoryNwo(actionsUtil.getRequiredEnvParam("GITHUB_REPOSITORY")), actionsUtil.getRequiredEnvParam("RUNNER_TEMP"), actionsUtil.getRequiredEnvParam("RUNNER_TOOL_CACHE"), codeql, actionsUtil.getRequiredEnvParam("GITHUB_WORKSPACE"), actionsUtil.getRequiredInput("token"), actionsUtil.getRequiredEnvParam("GITHUB_SERVER_URL"), logger);
        if (config.languages.includes(languages_1.Language.python)) {
=======
        const initCodeQLResult = await init_1.initCodeQL(actionsUtil.getOptionalInput("tools"), apiDetails, actionsUtil.getRequiredEnvParam("RUNNER_TEMP"), actionsUtil.getRequiredEnvParam("RUNNER_TOOL_CACHE"), "actions", logger);
        codeql = initCodeQLResult.codeql;
        toolsVersion = initCodeQLResult.toolsVersion;
        config = await init_1.initConfig(actionsUtil.getOptionalInput("languages"), actionsUtil.getOptionalInput("queries"), actionsUtil.getOptionalInput("config-file"), repository_1.parseRepositoryNwo(actionsUtil.getRequiredEnvParam("GITHUB_REPOSITORY")), actionsUtil.getRequiredEnvParam("RUNNER_TEMP"), actionsUtil.getRequiredEnvParam("RUNNER_TOOL_CACHE"), codeql, actionsUtil.getRequiredEnvParam("GITHUB_WORKSPACE"), gitHubVersion, apiDetails, logger);
        if (config.languages.includes(languages_1.Language.python) &&
            actionsUtil.getRequiredInput("setup-python-dependencies") === "true") {
>>>>>>> 9f7bdecc
            try {
                await init_1.installPythonDeps(codeql, logger);
            }
            catch (err) {
                logger.warning(`${err.message} You can call this action with 'setup-python-dependencies: false' to disable this process`);
            }
        }
    }
    catch (e) {
        core.setFailed(e.message);
        console.log(e);
        await actionsUtil.sendStatusReport(await actionsUtil.createStatusReportBase("init", "aborted", startedAt, e.message));
        return;
    }
    try {
        // Forward Go flags
        const goFlags = process.env["GOFLAGS"];
        if (goFlags) {
            core.exportVariable("GOFLAGS", goFlags);
            core.warning("Passing the GOFLAGS env parameter to the init action is deprecated. Please move this to the analyze action.");
        }
        // Setup CODEQL_RAM flag (todo improve this https://github.com/github/dsp-code-scanning/issues/935)
        const codeqlRam = process.env["CODEQL_RAM"] || "6500";
        core.exportVariable("CODEQL_RAM", codeqlRam);
        const tracerConfig = await init_1.runInit(codeql, config);
        if (tracerConfig !== undefined) {
            for (const [key, value] of Object.entries(tracerConfig.env)) {
                core.exportVariable(key, value);
            }
            if (process.platform === "win32") {
                await init_1.injectWindowsTracer("Runner.Worker.exe", undefined, config, codeql, tracerConfig);
            }
        }
        core.setOutput("codeql-path", config.codeQLCmd);
    }
    catch (error) {
        core.setFailed(error.message);
        console.log(error);
        await actionsUtil.sendStatusReport(await actionsUtil.createStatusReportBase("init", "failure", startedAt, error.message, error.stack));
        return;
    }
    await sendSuccessStatusReport(startedAt, config, toolsVersion);
}
async function runWrapper() {
    try {
        await run();
    }
    catch (error) {
        core.setFailed(`init action failed: ${error}`);
        console.log(error);
    }
}
void runWrapper();
//# sourceMappingURL=init-action.js.map<|MERGE_RESOLUTION|>--- conflicted
+++ resolved
@@ -49,6 +49,7 @@
     await actionsUtil.sendStatusReport(statusReport);
 }
 async function run() {
+    var _a;
     const startedAt = new Date();
     const logger = logging_1.getActionsLogger();
     let config;
@@ -56,6 +57,10 @@
     let toolsVersion;
     const apiDetails = {
         auth: actionsUtil.getRequiredInput("token"),
+        url: actionsUtil.getRequiredEnvParam("GITHUB_SERVER_URL"),
+    };
+    const externalRepositoryAPIDetails = {
+        auth: (_a = actionsUtil.getOptionalInput("external-repository-token"), (_a !== null && _a !== void 0 ? _a : actionsUtil.getRequiredInput("token"))),
         url: actionsUtil.getRequiredEnvParam("GITHUB_SERVER_URL"),
     };
     const gitHubVersion = await util_1.getGitHubVersion(apiDetails);
@@ -75,18 +80,12 @@
         if (!(await actionsUtil.sendStatusReport(await actionsUtil.createStatusReportBase("init", "starting", startedAt, actionsUtil.formatWorkflowCause(workflowErrors))))) {
             return;
         }
-<<<<<<< HEAD
-        codeql = await init_1.initCodeQL(actionsUtil.getOptionalInput("tools"), actionsUtil.getRequiredInput("token"), actionsUtil.getRequiredEnvParam("GITHUB_SERVER_URL"), actionsUtil.getRequiredEnvParam("RUNNER_TEMP"), actionsUtil.getRequiredEnvParam("RUNNER_TOOL_CACHE"), "actions", logger);
-        config = await init_1.initConfig(actionsUtil.getOptionalInput("languages"), actionsUtil.getOptionalInput("queries"), actionsUtil.getOptionalInput("config-file"), actionsUtil.getOptionalInput("external-repository-token"), repository_1.parseRepositoryNwo(actionsUtil.getRequiredEnvParam("GITHUB_REPOSITORY")), actionsUtil.getRequiredEnvParam("RUNNER_TEMP"), actionsUtil.getRequiredEnvParam("RUNNER_TOOL_CACHE"), codeql, actionsUtil.getRequiredEnvParam("GITHUB_WORKSPACE"), actionsUtil.getRequiredInput("token"), actionsUtil.getRequiredEnvParam("GITHUB_SERVER_URL"), logger);
-        if (config.languages.includes(languages_1.Language.python)) {
-=======
         const initCodeQLResult = await init_1.initCodeQL(actionsUtil.getOptionalInput("tools"), apiDetails, actionsUtil.getRequiredEnvParam("RUNNER_TEMP"), actionsUtil.getRequiredEnvParam("RUNNER_TOOL_CACHE"), "actions", logger);
         codeql = initCodeQLResult.codeql;
         toolsVersion = initCodeQLResult.toolsVersion;
-        config = await init_1.initConfig(actionsUtil.getOptionalInput("languages"), actionsUtil.getOptionalInput("queries"), actionsUtil.getOptionalInput("config-file"), repository_1.parseRepositoryNwo(actionsUtil.getRequiredEnvParam("GITHUB_REPOSITORY")), actionsUtil.getRequiredEnvParam("RUNNER_TEMP"), actionsUtil.getRequiredEnvParam("RUNNER_TOOL_CACHE"), codeql, actionsUtil.getRequiredEnvParam("GITHUB_WORKSPACE"), gitHubVersion, apiDetails, logger);
+        config = await init_1.initConfig(actionsUtil.getOptionalInput("languages"), actionsUtil.getOptionalInput("queries"), actionsUtil.getOptionalInput("config-file"), repository_1.parseRepositoryNwo(actionsUtil.getRequiredEnvParam("GITHUB_REPOSITORY")), actionsUtil.getRequiredEnvParam("RUNNER_TEMP"), actionsUtil.getRequiredEnvParam("RUNNER_TOOL_CACHE"), codeql, actionsUtil.getRequiredEnvParam("GITHUB_WORKSPACE"), gitHubVersion, externalRepositoryAPIDetails, logger);
         if (config.languages.includes(languages_1.Language.python) &&
             actionsUtil.getRequiredInput("setup-python-dependencies") === "true") {
->>>>>>> 9f7bdecc
             try {
                 await init_1.installPythonDeps(codeql, logger);
             }
